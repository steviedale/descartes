--- conflicted
+++ resolved
@@ -765,18 +765,6 @@
       }
 
       TrajectoryPtPtr cart_point = cart_points_[pos];
-<<<<<<< HEAD
-      if (cart_point->getClosestJointPose(rough_interp, *robot_model, aprox_interp))
-      {
-        if (checkJointChanges(rough_interp, aprox_interp, MAX_JOINT_CHANGE))
-        {
-          ROS_DEBUG_STREAM("Interpolated point at position " << pos);
-
-          // look up previous points joint solution
-          const JointTrajectoryPt& last_joint_pt = joint_points_map_.at(cart_points_[pos - 1]->getID());
-          std::vector<double> last_joint_pose;
-          last_joint_pt.getNominalJointPose(std::vector<double>(), *robot_model, last_joint_pose);
-=======
       if (j != step)
       {
         if(cart_point->getClosestJointPose(rough_interp,*robot_model,aprox_interp) )
@@ -789,7 +777,6 @@
             const JointTrajectoryPt& last_joint_pt = joint_points_map_.at(cart_points_[pos-1]->getID());
             std::vector<double> last_joint_pose;
             last_joint_pt.getNominalJointPose(std::vector<double>(), *robot_model, last_joint_pose);
->>>>>>> 0d8ebf09
 
             // retreiving timing constraint
             // TODO, let's check the timing constraints
@@ -814,20 +801,10 @@
             point_pos = pos;
             return (int)InterpolationResult::REPLAN;
           }
-<<<<<<< HEAD
-
-          joint_points_map_.insert(std::make_pair(cart_point->getID(), JointTrajectoryPt(aprox_interp, tm)));
-        }
-        else
-        {
-          ROS_WARN_STREAM("Joint changes greater that " << MAX_JOINT_CHANGE << " detected for point " << pos
-                                                        << ", replanning");
-=======
         }
         else
         {
           ROS_WARN_STREAM("Couldn't find a closest joint pose for point "<< cart_point->getID()<<", replanning");
->>>>>>> 0d8ebf09
           sparse_index = k;
           point_pos = pos;
           return (int)InterpolationResult::REPLAN;
@@ -835,12 +812,6 @@
       }
       else // j == step
       {
-<<<<<<< HEAD
-        ROS_WARN_STREAM("Couldn't find a closest joint pose for point " << cart_point->getID() << ", replanning");
-        sparse_index = k;
-        point_pos = pos;
-        return (int)InterpolationResult::REPLAN;
-=======
         const JointTrajectoryPt& last_joint_pt = joint_points_map_.at(cart_points_[pos-1]->getID());
         std::vector<double> last_joint_pose;
         last_joint_pt.getNominalJointPose(std::vector<double>(), *robot_model, last_joint_pose);
@@ -854,7 +825,6 @@
           return static_cast<int>(InterpolationResult::REPLAN);
         }
         joint_points_map_.insert(std::make_pair(cart_point->getID(), JointTrajectoryPt(rough_interp, tm)));
->>>>>>> 0d8ebf09
       }
     } // end of interpolation steps between sparse points
   } // end of sparse point loop
